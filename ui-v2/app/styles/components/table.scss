--- conflicted
+++ resolved
@@ -1,9 +1,5 @@
 @import './icons/index';
 @import '../base/components/table/index';
-<<<<<<< HEAD
-@import './type-icon/index';
-=======
->>>>>>> 74580ab1
 table {
   @extend %table, %table-flex;
 }
